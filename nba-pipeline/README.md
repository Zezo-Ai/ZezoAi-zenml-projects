# Building and Using an MLOps Stack with ZenML

[![PyPI - Python Version](https://img.shields.io/pypi/pyversions/zenml)](https://pypi.org/project/zenml/)

The purpose of this repository is to demonstrate how [ZenML](https://github.com/zenml-io/zenml) enables your machine
learning projects in a multitude of ways:

- By offering you a framework or template to develop within
- By seamlessly integrating into the tools you love and need
- By allowing you to easily switch orchestrators for your pipelines
- By bringing much-needed Zen into your machine learning

**ZenML** is an extensible, open-source MLOps framework to create production-ready machine learning pipelines. Built for
data scientists, it has a simple, flexible syntax, is cloud- and tool-agnostic, and has interfaces/abstractions that
are catered towards ML workflows.

At its core, **ZenML pipelines execute ML-specific workflows** from sourcing data to splitting, preprocessing, training,
all the way to the evaluation of results and even serving. There are many built-in batteries to support common ML
development tasks. ZenML is not here to replace the great tools that solve these individual problems. Rather, it
**integrates natively with popular ML tooling** and gives standard abstraction to write your workflows.

Within this repo, we will use ZenML to build pipelines that seamlessly use [Evidently](https://evidentlyai.com/),
[MLFlow](https://mlflow.org/), [Kubeflow Pipelines](https://www.kubeflow.org/) and post
results to our [Discord](https://discord.com/).

![](_assets/evidently+mlflow+discord+kubeflow.png)

[![](https://img.youtube.com/vi/Ne-dt9tu11g/0.jpg)](https://www.youtube.com/watch?v=Ne-dt9tu11g)

_Come watch along as Hamza Tahir, Co-Founder and CTO of ZenML showcase an early version of this repo
to the MLOps.community._

## :computer: System Requirements

In order to run this demo you need to have some packages installed on your machine.

Currently, this will only run on UNIX systems.

| package | MacOS installation                                                               | Linux installation                                                                 |
| ------- | -------------------------------------------------------------------------------- | ---------------------------------------------------------------------------------- |
| docker  | [Docker Desktop for Mac](https://docs.docker.com/desktop/mac/install/)           | [Docker Engine for Linux ](https://docs.docker.com/engine/install/ubuntu/)         |
| kubectl | [kubectl for mac](https://kubernetes.io/docs/tasks/tools/install-kubectl-macos/) | [kubectl for linux](https://kubernetes.io/docs/tasks/tools/install-kubectl-linux/) |
| k3d     | [Brew Installation of k3d](https://formulae.brew.sh/formula/k3d)                 | [k3d installation linux](https://k3d.io/v5.2.2/)                                   |

## :snake: Python Requirements

Once you've got the system requirements figured out, let's jump into the Python packages you need.
Within the Python environment of your choice, run:

```bash
git clone https://github.com/zenml-io/zenfiles
cd nba-pipeline
pip install -r requirements.txt
```

If you are running the `run_pipeline.py` script, install the following integrations by running the following commands in your terminal:

```bash
zenml integration install sklearn -y
zenml integration install aws -y
zenml integration install evidently -y
zenml integration install mlflow -y
zenml integration install kubeflow -y
```

## :basketball: The Task

A couple of weeks ago, we were looking for a fun project to work on for the next chapter of our ZenHacks. During our
initial discussions, we realized that it would be really great to work with an NBA dataset, as we could quickly get
close to a real-life application like a "3-Pointer Predictor" while simultaneously entertaining ourselves with one
of the trending topics within our team.

As we were building the dataset around a "3-Pointer Predictor", we realized that there is one factor that we need to
take into consideration first: Stephen Curry, The Baby Faced Assassin. In our opinion, there is no denying that he
changed the way that the games are played in the NBA and we wanted to actually prove that this was the case first.

That's why our story in this ZenHack will start with a pipeline dedicated to drift detection. As the breakpoint of this
drift, we will be using the famous "Double Bang" game that the Golden State Warriors played against Oklahoma City
Thunder back in 2016. Following that, we will build a training pipeline which will generate a model that predicts
the number of three-pointers made by a team in a single game, and ultimately, we will use these trained models and
create an inference pipeline for the upcoming matches in the NBA.

![Diagram depicting the Training and Inference pipelines](_assets/Training and Inference Pipeline.png)

## :notebook: Diving into the code

We're ready to go now. You have two options:

### Notebook

You can spin up a step-by-step guide in `Building and Using An MLOPs Stack With ZenML.ipynb`:

```python
jupyter notebook
```

### Script

You can also directly run the code. First, set up the stack:

```shell
# You register an experiment tracker
zenml experiment-tracker register local_mlflow_tracker --flavor=mlflow

# You register a data validator
zenml data-validator register local_evidently --flavor=evidently

# Now it all is combined into the local_kubeflow_stack
!zenml stack register local_stack \
    -a default \
    -o default \
    -e local_mlflow_tracker \
    -dv local_evidently

# And we activate the new stack, now all pipelines will be run within this stack
!zenml stack set local_stack

# Check it out, your new stack is registered
!zenml stack list
```


Then, run the pipelines using `run_pipeline.py` script:

```python
python run_pipeline.py drift  # Run one-shot drift pipeline
python run_pipeline.py train  # Run training pipeline
python run_pipeline.py infer  # Run inference pipeline
```

## :rocket: From Local to Cloud Stack
In ZenML you can choose to run your pipeline on any infrastructure of your choice.
The configuration of the infrastructure is called a [Stack](https://docs.zenml.io/getting-started/core-concepts#stacks-and-stack-components). 
By switching the Stack, you can choose to run your pipeline locally or in the cloud.

<<<<<<< HEAD
In any Stack, there must be at least two basic [Stack Components](https://docs.zenml.io/getting-started/core-concepts#stacks-and-stack-components): 
* [Orchestrator](https://docs.zenml.io/getting-started/core-concepts#orchestrator) - Coordinates all the steps to run in a pipeline.
* [Artifact Store](https://docs.zenml.io/getting-started/core-concepts#orchestrator) - Stores all data that pass through the pipeline. 

ZenML comes with a default local stack with a local orchestrator and local artifact store.
![local](_assets/local_stack.png)
=======
ZenML manages the configuration of the infrastructure where ZenML pipelines are run using ZenML `Stacks`. At the minimum, a Stack consists of:

- An artifact store: To store interim data step output.
- An orchestrator: A service that actually kicks off and runs each step of the pipeline.
>>>>>>> c3943cb4


To transition from running our pipelines locally (see diagram above) to running them on Kubeflow Pipelines, we only need to register a new stack with some more stack components:

<<<<<<< HEAD
First, authenticate your credentials with:

```shell
aws ecr get-login-password --region us-east-1 | docker login --username AWS --password-stdin 715803424590.dkr.ecr.us-east-1.amazonaws.com
aws eks --region us-east-1 update-kubeconfig --name zenhacks-cluster --alias zenml-eks
```

Set the following environment variables with your namespace, username and password.
```
export KUBEFLOW_NAMESPACE="your-namespace"
export KUBEFLOW_USERNAME="yourusername@yours.io"
export KUBEFLOW_PASSWORD="yourpassword"
```

Now let's register each stack component

Secrets Manager
```
zenml secrets-manager register aws_secrets_manager --flavor=aws --region_name=eu-central-1
=======
```bash
# You register an orchestrator with zenml
!zenml orchestrator register kubeflow_orchestrator  --flavor=kubeflow

# You register a container registry with zenml
!zenml container-registry register local_registry  --flavor=default --uri=localhost:5000

!zenml stack register local_kubeflow_stack \
    -a default \
    -o kubeflow_orchestrator \
    -c local_registry \
    -e local_mlflow_tracker \
    -dv local_evidently
>>>>>>> c3943cb4
```


<<<<<<< HEAD
MLflow Experiment Tracker on AWS
```
zenml experiment-tracker register aws_mlflow_tracker  --flavor=mlflow --tracking_insecure_tls=true --tracking_uri="https://ac8e6c63af207436194ab675ee71d85a-1399000870.us-east-1.elb.amazonaws.com/mlflow" --tracking_username="{{mlflow_secret.tracking_username}}" --tracking_password="{{mlflow_secret.tracking_password}}" 
```
=======
For the local setup, our kubeflow stack keeps the `local_artifact_store` but replaces the orchestrator and adds a local container registry (see diagram below).
>>>>>>> c3943cb4

Evidently Data Validator
```
zenml data-validator register evidently --flavor=evidently
```

Kubeflow Orchestrator - make sure to pass in your own `kubernetes_context` and `kubeflow_hostname`:
```
zenml orchestrator register multi_tenant_kubeflow \
  --flavor=kubeflow \
  --kubernetes_context=zenml-eks \
  --kubeflow_hostname=https://www.kubeflowshowcase.zenml.io/pipeline
```

Artifact store on S3 bucket
```
zenml artifact-store register s3_store -f s3 --path=s3://zenfiles
```

Container registry on ECR
```
zenml container-registry register ecr_registry --flavor=aws --uri=715803424590.dkr.ecr.us-east-1.amazonaws.com 
```

We should register the stack

```
zenml stack register kubeflow_gitflow_stack \
    -a s3_store \
    -c ecr_registry \
    -o multi_tenant_kubeflow \
    -x aws_secrets_manager \
    -e aws_mlflow_tracker \
    -dv evidently
```

Set the active stack
```
zenml stack set kubeflow_gitflow_stack
```

Let's register our secrets to the secrets manager

```
zenml secrets-manager secret register mlflow_secret -i
```
You will be prompted to key in the `tracking_username` and `tracking_password` for MLflow.

Once all the configurations are done, you can provision the stack by:

```
zenml stack up
```

You'll be prompted to enter the username and password.


You are now ready to run the pipeline!

```python
python run_pipeline.py drift  # Run drift detection pipeline
python run_pipeline.py train  # Run training pipeline
python run_pipeline.py infer  # Run inference pipeline
```

And head over to your [Kubeflow central dashboard](https://www.kubeflow.org/docs/components/central-dash/overview/).


The drift detection pipeline looks like the following.
![kubeflow_dash](_assets/kubeflow_run_drift.png)


The training pipeline looks like the following.
![kubeflow_dash](_assets/kubeflow_run.png)

The inference pipeline looks like the following.
![kubeflow_dash](_assets/kubeflow_run_infer.png)

Then, as before, you can run the pipelines using `run_pipeline.py` script:

```python
python run_pipeline.py drift  # Run one-shot drift pipeline
python run_pipeline.py train  # Run training pipeline
python run_pipeline.py infer  # Run inference pipeline
```

## :checkered_flag: Cleaning up when you're done

Once you are done running this notebook you might want to stop all running processes. For this, run the following command.
(This will tear down your `k3d` cluster and the local docker registry.)

```shell
zenml stack set kubeflow_gitflow_stack
zenml stack down -f
```<|MERGE_RESOLUTION|>--- conflicted
+++ resolved
@@ -133,24 +133,16 @@
 The configuration of the infrastructure is called a [Stack](https://docs.zenml.io/getting-started/core-concepts#stacks-and-stack-components). 
 By switching the Stack, you can choose to run your pipeline locally or in the cloud.
 
-<<<<<<< HEAD
 In any Stack, there must be at least two basic [Stack Components](https://docs.zenml.io/getting-started/core-concepts#stacks-and-stack-components): 
 * [Orchestrator](https://docs.zenml.io/getting-started/core-concepts#orchestrator) - Coordinates all the steps to run in a pipeline.
 * [Artifact Store](https://docs.zenml.io/getting-started/core-concepts#orchestrator) - Stores all data that pass through the pipeline. 
 
 ZenML comes with a default local stack with a local orchestrator and local artifact store.
-![local](_assets/local_stack.png)
-=======
-ZenML manages the configuration of the infrastructure where ZenML pipelines are run using ZenML `Stacks`. At the minimum, a Stack consists of:
-
-- An artifact store: To store interim data step output.
-- An orchestrator: A service that actually kicks off and runs each step of the pipeline.
->>>>>>> c3943cb4
+![local](_assets/local_and_cloud.png)
 
 
 To transition from running our pipelines locally (see diagram above) to running them on Kubeflow Pipelines, we only need to register a new stack with some more stack components:
 
-<<<<<<< HEAD
 First, authenticate your credentials with:
 
 ```shell
@@ -170,32 +162,13 @@
 Secrets Manager
 ```
 zenml secrets-manager register aws_secrets_manager --flavor=aws --region_name=eu-central-1
-=======
-```bash
-# You register an orchestrator with zenml
-!zenml orchestrator register kubeflow_orchestrator  --flavor=kubeflow
-
-# You register a container registry with zenml
-!zenml container-registry register local_registry  --flavor=default --uri=localhost:5000
-
-!zenml stack register local_kubeflow_stack \
-    -a default \
-    -o kubeflow_orchestrator \
-    -c local_registry \
-    -e local_mlflow_tracker \
-    -dv local_evidently
->>>>>>> c3943cb4
-```
-
-
-<<<<<<< HEAD
+```
+
+
 MLflow Experiment Tracker on AWS
 ```
 zenml experiment-tracker register aws_mlflow_tracker  --flavor=mlflow --tracking_insecure_tls=true --tracking_uri="https://ac8e6c63af207436194ab675ee71d85a-1399000870.us-east-1.elb.amazonaws.com/mlflow" --tracking_username="{{mlflow_secret.tracking_username}}" --tracking_password="{{mlflow_secret.tracking_password}}" 
 ```
-=======
-For the local setup, our kubeflow stack keeps the `local_artifact_store` but replaces the orchestrator and adds a local container registry (see diagram below).
->>>>>>> c3943cb4
 
 Evidently Data Validator
 ```
