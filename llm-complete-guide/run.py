# Apache Software License 2.0
#
# Copyright (c) ZenML GmbH 2024. All rights reserved.
#
# Licensed under the Apache License, Version 2.0 (the "License");
# you may not use this file except in compliance with the License.
# You may obtain a copy of the License at
#
# http://www.apache.org/licenses/LICENSE-2.0
#
# Unless required by applicable law or agreed to in writing, software
# distributed under the License is distributed on an "AS IS" BASIS,
# WITHOUT WARRANTIES OR CONDITIONS OF ANY KIND, either express or implied.
# See the License for the specific language governing permissions and
# limitations under the License.
import warnings
from pathlib import Path

# Suppress the specific FutureWarning from huggingface_hub
warnings.filterwarnings(
    "ignore", category=FutureWarning, module="huggingface_hub.file_download"
)

import logging

from rich.console import Console
from rich.markdown import Markdown
from utils.llm_utils import process_input_with_retrieval
from zenml.logger import get_logger

# Next, configure the loggers right after the imports
logging.getLogger("pytorch").setLevel(logging.CRITICAL)
logging.getLogger("sentence-transformers").setLevel(logging.CRITICAL)
logging.getLogger("rerankers").setLevel(logging.CRITICAL)
logging.getLogger("transformers").setLevel(logging.CRITICAL)
logging.getLogger().setLevel(logging.ERROR)  # Root logger configuration

# Continue with the rest of your imports and code
from typing import Optional

import click
from constants import OPENAI_MODEL
from materializers.document_materializer import DocumentMaterializer
from pipelines import (
    finetune_embeddings,
    generate_chunk_questions,
    generate_synthetic_data,
    llm_basic_rag,
    llm_eval,
    rag_deployment,
)
from structures import Document
from zenml.materializers.materializer_registry import materializer_registry

logger = get_logger(__name__)


@click.command(
    help="""
ZenML LLM Complete Guide project CLI v0.1.0.

Run the ZenML LLM RAG complete guide project pipelines.
"""
)
@click.argument(
    "pipeline",
    type=click.Choice(
        [
            "rag",
            "deploy",
            "evaluation",
            "query",
            "synthetic",
            "embeddings",
            "chunks",
        ]
    ),
    required=True,
)
@click.option(
    "--model",
    "model",
    type=click.Choice(
        [
            "gpt4",
            "gpt35",
            "claude3",
            "claudehaiku",
        ]
    ),
    required=False,
    default="gpt4",
    help="The model to use for the completion.",
)
@click.option(
    "--no-cache",
    "no_cache",
    is_flag=True,
    default=False,
    help="Disable cache.",
)
@click.option(
    "--argilla",
    "use_argilla",
    is_flag=True,
    default=False,
    help="Uses Argilla annotations.",
)
@click.option(
    "--reranked",
    "use_reranker",
    is_flag=True,
    default=False,
    help="Whether to use the reranker.",
)
@click.option(
    "--config",
    "config",
    default=None,
    help="Path to config",
)
def main(
    pipeline: str,
    query_text: Optional[str] = None,
    model: str = OPENAI_MODEL,
    no_cache: bool = False,
    use_argilla: bool = False,
    use_reranker: bool = False,
    config: Optional[str] = None,
):
    """Main entry point for the pipeline execution.

    Args:
<<<<<<< HEAD
        pipeline (str): The pipeline to execute (rag, deploy, evaluation, etc.)
        query_text (Optional[str]): Query text when using 'query' command
        model (str): The model to use for the completion
        no_cache (bool): If True, cache will be disabled
        use_argilla (bool): If True, Argilla annotations will be used
        use_reranker (bool): If True, rerankers will be used
        config (Optional[str]): Path to config file
=======
        rag (bool): If `True`, the basic RAG pipeline will be run.
        deploy (bool): If `True`, a Gradio app will be deployed to serve the RAG functionality.
        evaluation (bool): If `True`, the evaluation pipeline will be run.
        query (Optional[str]): If provided, the RAG model will be queried with this string.
        model (str): The model to use for the completion. Default is OPENAI_MODEL.
        no_cache (bool): If `True`, cache will be disabled.
        synthetic (bool): If `True`, the synthetic data pipeline will be run.
        embeddings (bool): If `True`, the embeddings will be fine-tuned.
        argilla (bool): If `True`, the Argilla annotations will be used.
        chunks (bool): If `True`, the chunks pipeline will be run.
        reranked (bool): If `True`, rerankers will be used
        config (str): Path to config
>>>>>>> b20d5af6
    """
    pipeline_args = {"enable_cache": not no_cache}
    embeddings_finetune_args = {
        "enable_cache": not no_cache,
        "steps": {
            "prepare_load_data": {
                "parameters": {"use_argilla_annotations": use_argilla}
            }
        },
    }

    # Handle config path
    config_path = None
    if config:
        config_path = Path(__file__).parent / "configs" / config

    # Set default config paths based on pipeline
    if not config_path:
        config_mapping = {
            "rag": "dev/rag.yaml",
            "evaluation": "dev/rag_eval.yaml",
            "synthetic": "dev/synthetic.yaml",
            "embeddings": "dev/embeddings.yaml",
        }
        if pipeline in config_mapping:
            config_path = (
                Path(__file__).parent / "configs" / config_mapping[pipeline]
            )

    # Execute query
    if pipeline == "query":
        if not query_text:
            raise click.UsageError(
                "--query-text is required when using 'query' command"
            )
        response = process_input_with_retrieval(
            query_text, model=model, use_reranking=use_reranker
        )
        console = Console()
        md = Markdown(response)
        console.print(md)
        return

    # Execute the appropriate pipeline
    if pipeline == "rag":
        llm_basic_rag.with_options(config_path=config_path, **pipeline_args)()
        # Also deploy if config is provided
        if config:
            rag_deployment.with_options(
                config_path=config_path, **pipeline_args
            )()

    elif pipeline == "deploy":
        rag_deployment.with_options(**pipeline_args)()

    elif pipeline == "evaluation":
        pipeline_args["enable_cache"] = False
        llm_eval.with_options(config_path=config_path)()

    elif pipeline == "synthetic":
        generate_synthetic_data.with_options(
            config_path=config_path, **pipeline_args
        )()

    elif pipeline == "embeddings":
        finetune_embeddings.with_options(
            config_path=config_path, **embeddings_finetune_args
        )()

    elif pipeline == "chunks":
        generate_chunk_questions.with_options(**pipeline_args)()


if __name__ == "__main__":
    # use custom materializer for documents
    # register early
    materializer_registry.register_materializer_type(
        Document, DocumentMaterializer
    )
    main()<|MERGE_RESOLUTION|>--- conflicted
+++ resolved
@@ -131,7 +131,6 @@
     """Main entry point for the pipeline execution.
 
     Args:
-<<<<<<< HEAD
         pipeline (str): The pipeline to execute (rag, deploy, evaluation, etc.)
         query_text (Optional[str]): Query text when using 'query' command
         model (str): The model to use for the completion
@@ -139,20 +138,6 @@
         use_argilla (bool): If True, Argilla annotations will be used
         use_reranker (bool): If True, rerankers will be used
         config (Optional[str]): Path to config file
-=======
-        rag (bool): If `True`, the basic RAG pipeline will be run.
-        deploy (bool): If `True`, a Gradio app will be deployed to serve the RAG functionality.
-        evaluation (bool): If `True`, the evaluation pipeline will be run.
-        query (Optional[str]): If provided, the RAG model will be queried with this string.
-        model (str): The model to use for the completion. Default is OPENAI_MODEL.
-        no_cache (bool): If `True`, cache will be disabled.
-        synthetic (bool): If `True`, the synthetic data pipeline will be run.
-        embeddings (bool): If `True`, the embeddings will be fine-tuned.
-        argilla (bool): If `True`, the Argilla annotations will be used.
-        chunks (bool): If `True`, the chunks pipeline will be run.
-        reranked (bool): If `True`, rerankers will be used
-        config (str): Path to config
->>>>>>> b20d5af6
     """
     pipeline_args = {"enable_cache": not no_cache}
     embeddings_finetune_args = {
