# Apache Software License 2.0
#
# Copyright (c) ZenML GmbH 2024. All rights reserved.
#
# Licensed under the Apache License, Version 2.0 (the "License");
# you may not use this file except in compliance with the License.
# You may obtain a copy of the License at
#
# http://www.apache.org/licenses/LICENSE-2.0
#
# Unless required by applicable law or agreed to in writing, software
# distributed under the License is distributed on an "AS IS" BASIS,
# WITHOUT WARRANTIES OR CONDITIONS OF ANY KIND, either express or implied.
# See the License for the specific language governing permissions and
# limitations under the License.
#

from functools import partial
from pathlib import Path

from materializers.directory_materializer import DirectoryMaterializer
from typing_extensions import Annotated
from utils.tokenizer import generate_and_tokenize_prompt, load_tokenizer
from zenml import log_model_metadata, step
from zenml.materializers import BuiltInMaterializer
from zenml.utils.cuda_utils import cleanup_gpu_memory


@step(output_materializers=[DirectoryMaterializer, BuiltInMaterializer])
def prepare_data(
    base_model_id: str,
    system_prompt: str,
    dataset_name: str = "gem/viggo",
    use_fast: bool = True,
) -> Annotated[Path, "datasets_dir"]:
    """Prepare the datasets for finetuning.

    Args:
        base_model_id: The base model id to use.
        system_prompt: The system prompt to use.
        dataset_name: The name of the dataset to use.
        use_fast: Whether to use the fast tokenizer.

    Returns:
        The path to the datasets directory.
    """
    from datasets import load_dataset

<<<<<<< HEAD
    cleanup_gpu_memory(force=True)

    log_model_metadata(
        {
            "system_prompt": system_prompt,
            "base_model_id": base_model_id,
        }
    )

=======
    log_model_metadata(
        {"system_prompt": system_prompt, "base_model_id": base_model_id}
    )

>>>>>>> 5fc690d1
    tokenizer = load_tokenizer(base_model_id, False, use_fast)
    gen_and_tokenize = partial(
        generate_and_tokenize_prompt,
        tokenizer=tokenizer,
        system_prompt=system_prompt,
    )

    train_dataset = load_dataset(dataset_name, split="train")
    tokenized_train_dataset = train_dataset.map(gen_and_tokenize)
    eval_dataset = load_dataset(dataset_name, split="validation")
    tokenized_val_dataset = eval_dataset.map(gen_and_tokenize)
    test_dataset = load_dataset(dataset_name, split="test")

    datasets_path = Path("datasets")
    tokenized_train_dataset.save_to_disk(str((datasets_path / "train").absolute()))
    tokenized_val_dataset.save_to_disk(str((datasets_path / "val").absolute()))
    test_dataset.save_to_disk(str((datasets_path / "test_raw").absolute()))

    return datasets_path<|MERGE_RESOLUTION|>--- conflicted
+++ resolved
@@ -46,7 +46,6 @@
     """
     from datasets import load_dataset
 
-<<<<<<< HEAD
     cleanup_gpu_memory(force=True)
 
     log_model_metadata(
@@ -56,12 +55,6 @@
         }
     )
 
-=======
-    log_model_metadata(
-        {"system_prompt": system_prompt, "base_model_id": base_model_id}
-    )
-
->>>>>>> 5fc690d1
     tokenizer = load_tokenizer(base_model_id, False, use_fast)
     gen_and_tokenize = partial(
         generate_and_tokenize_prompt,
